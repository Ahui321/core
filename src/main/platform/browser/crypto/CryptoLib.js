--- conflicted
+++ resolved
@@ -10,16 +10,12 @@
     }
 
     static _init_poly() {
-<<<<<<< HEAD
-        const poly = {};
-=======
         if (!('require' in window)) throw 'Crypto polyfill not available.';
         
         const poly = {
             _nimiq_isSlowCurves: true,
             _nimiq_callDigestDelayedWhenMining: true
         };
->>>>>>> 0855cf14
 
         // We can use Webkit's SHA-256
         let subtle = typeof window !== 'undefined' ? (window.crypto.subtle) : (self.crypto.subtle);
@@ -32,19 +28,14 @@
             poly._nimiq_callDigestDelayedWhenMining = true;
             poly.digest = (alg, arr) => wk.digest(alg, arr);
         } else {
-<<<<<<< HEAD
             poly._nimiq_callDigestDelayedWhenMining = true;
-            const sha256 = require('fast-sha256');
-=======
             const sha256 = window.require('fast-sha256');
->>>>>>> 0855cf14
             poly.digest = async (alg, arr) => {
                 if (alg !== 'SHA-256') throw 'Unsupported algorithm.';
                 return new sha256.Hash().update(arr).digest();
             };
         }
 
-<<<<<<< HEAD
         if (subtle) {
             poly.sign = subtle.sign.bind(subtle);
             poly.verify = subtle.verify.bind(subtle);
@@ -91,10 +82,7 @@
     static _use_elliptic(poly) {
         poly._nimiq_isSlowCurves = true;
 
-        const ec = require('elliptic').ec('p256');
-=======
         const ec = window.require('elliptic').ec('p256');
->>>>>>> 0855cf14
 
         poly.generateKey = function (config, exportable, usage) {
             const keyPair = ec.genKeyPair();
